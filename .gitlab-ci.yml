--- conflicted
+++ resolved
@@ -9,14 +9,9 @@
 build-client-master:
   stage: build
   script:
-<<<<<<< HEAD
-    - echo "{\"auths\":{\"$CI_REGISTRY\":{\"username\":\"$CI_REGISTRY_USER\",\"password\":\"$CI_REGISTRY_PASSWORD\"}}}" > /kaniko/.docker/config.json
-    - /kaniko/executor --context $CI_PROJECT_DIR --dockerfile $CI_PROJECT_DIR/Dockerfile-server --destination $CI_REGISTRY_IMAGE/windb2-server:$CI_COMMIT_TAG
-    - /kaniko/executor --context $CI_PROJECT_DIR --dockerfile $CI_PROJECT_DIR/Dockerfile-client --destination $CI_REGISTRY_IMAGE/windb2-client:$CI_COMMIT_TAG
-=======
+
     - docker build --pull -t "$CI_REGISTRY_IMAGE/${CI_PROJECT_NAME}-client" -f Dockerfile-client .
     - docker push "$CI_REGISTRY_IMAGE/${CI_PROJECT_NAME}-client"
->>>>>>> b156c62f
   only:
     - master
 
